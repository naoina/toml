--- conflicted
+++ resolved
@@ -41,16 +41,14 @@
 			Name string `toml:",omitempty"`
 		}{""}, ""},
 		{struct {
-<<<<<<< HEAD
 			Name map[string]string `toml:"name"`
 		}{map[string]string{"foo": "bar", "baz": "quux"}}, "[name]\nfoo=\"bar\"\nbaz=\"quux\"\n"},
 		{struct {
 			Preferences map[string]iceCreamPreference `toml:"preferences"`
 		}{map[string]iceCreamPreference{"tim": iceCreamPreference{"Vanilla", 3}}}, "[preferences]\n[preferences.tim]\nflavor=\"Vanilla\"\nscoops=3\n"},
-=======
+		{struct {
 			Name string `toml:"name" doc:"The name of the person"`
 		}{"bob"}, "name=\"bob\" # The name of the person\n"},
->>>>>>> 223424ff
 	} {
 		b, err := toml.Marshal(v.v)
 		var actual interface{} = err
